--- conflicted
+++ resolved
@@ -108,19 +108,12 @@
         """
         Turns on the light bulb.
         
-<<<<<<< HEAD
         :param str bulb_addr: (optional) MAC address of the bulb to control, or None to control all bulbs using this PAN gateway.
         """
         k = self._annotate_bulb_addr(bulb_addr)
         print 'Turning on', self._name if bulb_addr is None else k['bulb_addr']
         self._socket.send_to_bulb('setPowerState', onoff = 0xff, **k)
-=======
-    def set_rgb(self, red, green, blue, fadeTime = 1):
-        print 'Setting colour of %s to (R:%f, G:%f, B:%f) over %d seconds' % (self._name, red, green, blue, fadeTime)
-        hue, saturation, brightness = rgb_to_hsv(red, green, blue)
-        self._set_colour(hue, saturation, brightness, 0, fadeTime)
->>>>>>> 2a59eaf7
-    
+
     def off(self, bulb_addr=None):
         """
         Turns off the light bulb.
